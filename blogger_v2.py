"""Blogger v2 GData API OAuth drop-in.

Blogger API docs:
https://developers.google.com/blogger/docs/2.0/developers_guide_protocol

Uses google-api-python-client to auth via OAuth 2. This describes how to get
gdata-python-client to use an OAuth 2 token from google-api-python-client:
http://blog.bossylobster.com/2012/12/bridging-oauth-20-objects-between-gdata.html#comment-form

Support was added to gdata-python-client here:
https://code.google.com/p/gdata-python-client/source/detail?r=ecb1d49b5fbe05c9bc6c8525e18812ccc02badc0
"""

import json
import logging
import re
import urllib
import urlparse

import appengine_config
import googleplus
import handlers
import models
from webutil import util

from oauth2client.appengine import OAuth2Decorator
from oauth2client.client import Credentials, OAuth2Credentials
from gdata.blogger import client
from gdata import gauth
from google.appengine.api import users
from google.appengine.ext import db
import httplib2
import webapp2


# global. initialized in StartHandler.to_path().
oauth_decorator = None


class BloggerV2Auth(models.BaseAuth):
  """An authenticated Blogger user.

  Provides methods that return information about this user (or page) and make
  OAuth-signed requests to the Blogger API. Stores OAuth credentials in the
  datastore. See models.BaseAuth for usage details.

  Blogger-specific details: implements http() and api() but not urlopen(). api()
  returns a gdata.blogger.client.BloggerClient. The datastore entity key name is
  the Blogger user id.
  """
  name = db.StringProperty(required=True)
  hostnames = db.StringListProperty(required=True)
  creds_json = db.TextProperty(required=True)
  user_atom = db.TextProperty(required=True)
  blogs_atom = db.TextProperty(required=True)

  def site_name(self):
    return 'Blogger'

  def user_display_name(self):
    """Returns the user's Blogger username.
    """
    return self.name

  def creds(self):
    """Returns an oauth2client.OAuth2Credentials.
    """
    return OAuth2Credentials.from_json(self.creds_json)

  def access_token(self):
<<<<<<< HEAD
    """Returns an oauth2client.OAuth2Credentials.
    """
    return OAuth2Credentials.from_json(self.creds_json)
=======
    """Returns the OAuth access token string.
    """
    return json.loads(self.creds_json)['access_token']
>>>>>>> 4dcfc93f

  def http(self):
    """Returns an httplib2.Http that adds OAuth credentials to requests.
    """
    http = httplib2.Http()
    self.creds().authorize(http)
    return http

  @staticmethod
  def api_from_creds(oauth2_creds):
    """Returns a gdata.blogger.client.BloggerClient.

    Args:
      oauth2_creds: OAuth2Credentials
    """
    # this must be a client ie subclass of GDClient, since that's what
    # OAuth2TokenFromCredentials.authorize() expects, *not* a service ie
    # subclass of GDataService.
    blogger = client.BloggerClient()
    gauth.OAuth2TokenFromCredentials(oauth2_creds).authorize(blogger)
    return blogger

  def _api(self):
    """Returns a gdata.blogger.client.BloggerClient.
    """
    return BloggerV2Auth.api_from_creds(self.creds())


class StartHandler(handlers.StartHandler, handlers.CallbackHandler):
  """Connects a Blogger account. Authenticates via OAuth.
  """
  handle_exception = googleplus.handle_exception

  # extracts the Blogger id from a profile URL
  AUTHOR_URI_RE = re.compile('.*blogger\.com/profile/([0-9]+)')

  @classmethod
  def to(cls, to_path):
    """Override this since we need to_path to instantiate the oauth decorator.
    """
    global oauth_decorator
    if oauth_decorator is None:
      oauth_decorator = OAuth2Decorator(
        client_id=appengine_config.GOOGLE_CLIENT_ID,
        client_secret=appengine_config.GOOGLE_CLIENT_SECRET,
        # https://developers.google.com/blogger/docs/2.0/developers_guide_protocol#OAuth2Authorizing
        # (the scope for the v3 API is https://www.googleapis.com/auth/blogger)
        scope='http://www.blogger.com/feeds/',
        callback_path=to_path)

    class Handler(cls):
      @oauth_decorator.oauth_required
      def post(self):
        return self.get()

      @oauth_decorator.oauth_required
      def get(self):
        blogger = BloggerV2Auth.api_from_creds(oauth_decorator.credentials)
        blogs = blogger.get_blogs()
        author = blogs.author[0]
        match = self.AUTHOR_URI_RE.match(author.uri.text)
        if not match:
          raise exc.HTTPBadRequest('Could not parse author URI: %s', author.uri)
        id = match.group(1)
        hostnames = [util.domain_from_link(blog.GetHtmlLink().href)
                     for blog in blogs.entry if blog.GetHtmlLink()]

        creds_json = oauth_decorator.credentials.to_json()
        auth = BloggerV2Auth(key_name=id,
                             name=author.name.text,
                             hostnames=hostnames,
                             creds_json=creds_json,
                             user_atom=str(author),
                             blogs_atom=str(blogs))
        auth.save()
        self.finish(auth, state=self.request.get('state'))


    return Handler


class CallbackHandler(object):
  """OAuth callback handler factory.
  """
  @staticmethod
  def to(to_path):
    StartHandler.to_path = to_path
    global oauth_decorator
    assert oauth_decorator
    return oauth_decorator.callback_handler()<|MERGE_RESOLUTION|>--- conflicted
+++ resolved
@@ -68,15 +68,9 @@
     return OAuth2Credentials.from_json(self.creds_json)
 
   def access_token(self):
-<<<<<<< HEAD
-    """Returns an oauth2client.OAuth2Credentials.
-    """
-    return OAuth2Credentials.from_json(self.creds_json)
-=======
     """Returns the OAuth access token string.
     """
     return json.loads(self.creds_json)['access_token']
->>>>>>> 4dcfc93f
 
   def http(self):
     """Returns an httplib2.Http that adds OAuth credentials to requests.
