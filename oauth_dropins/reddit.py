"""reddit OAuth drop-in.

reddit API docs:
https://github.com/reddit-archive/reddit/wiki/API
https://www.reddit.com/dev/api
https://www.reddit.com/prefs/apps

praw API docs:
https://praw.readthedocs.io/en/v3.6.0/pages/oauth.html
"""
import logging

from google.cloud import ndb
import praw
from webob import exc

from . import handlers, models
from .webutil import handlers as webutil_handlers
from .webutil import appengine_info, util
from .webutil.util import json_dumps, json_loads

from random import randint

if appengine_info.DEBUG:
  REDDIT_APP_KEY = util.read('reddit_app_key_local')
  REDDIT_APP_SECRET = util.read('reddit_app_secret_local')
else:
  REDDIT_APP_KEY = util.read('reddit_app_key')
  REDDIT_APP_SECRET = util.read('reddit_app_secret')


class RedditAuth(models.BaseAuth):
  """An authenticated reddit user.

  Provides methods that return information about this user and make OAuth-signed
  requests to the Tumblr API. Stores OAuth credentials in the datastore. See
  models.BaseAuth for usage details.

  reddit-specific details: implements "access_token," which is really a refresh_token
  see: https://stackoverflow.com/questions/28955541/how-to-get-access-token-reddit-api
  The datastore entity key name is the reddit username.
  """
  # refresh token
  refresh_token = ndb.StringProperty(required=True)
  user_json = ndb.TextProperty()

  def site_name(self):
    return 'Reddit'

  def user_display_name(self):
    """Returns the username.
    """
    return self.key_id()


class StartHandler(handlers.StartHandler):
  """Starts reddit auth. goes directly to redirect. passes to_path in "state"
  """
  NAME = 'reddit'
  LABEL = 'Reddit'
  DEFAULT_SCOPE = 'identity,read'

  def redirect_url(self, state=None):
    # if state is None the reddit API redirect breaks, set to random string
    if not state:
      state = str(randint(100000,999999))
    assert REDDIT_APP_KEY and REDDIT_APP_SECRET, \
      "Please fill in the reddit_app_key and reddit_app_secret files in your app's root directory."
    reddit = praw.Reddit(client_id=REDDIT_APP_KEY,
                         client_secret=REDDIT_APP_SECRET,
                         redirect_uri=self.request.host_url + self.to_path,
                         user_agent='oauth-dropin reddit api')

    # store the state for later use in the callback handler
    models.OAuthRequestToken(id=state,
                             token_secret=state,
                             state=state).put()
    st = util.encode_oauth_state({'state':state,'to_path':self.to_path})
    return reddit.auth.url(self.scope.split(self.SCOPE_SEPARATOR), st, 'permanent')

  @classmethod
  def button_html(cls, *args, **kwargs):
    return super(cls, cls).button_html(
      *args,
      input_style='background-color: #CEE3F8; padding: 10px',
      **kwargs)


class CallbackHandler(handlers.CallbackHandler):
  """OAuth callback. Only ensures that identity access was granted.
  """

  def get(self):
    error = self.request.get('error')
    st = util.decode_oauth_state(self.request.get('state'))
    state = st.get('state')
    to_path = st.get('to_path')
    code = self.request.get('code')
    if error or not state or not code:
      if error in ('access_denied'):
        logging.info('User declined: %s', self.request.get('error_description'))
        self.finish(None, state=state)
        return
      else:
        msg = 'Error: %s' % (error)
        logging.info(msg)
        raise exc.HTTPBadRequest(msg)

    # look up the stored state to check authenticity
    request_token = models.OAuthRequestToken.get_by_id(state)
    if request_token is None:
      raise exc.HTTPBadRequest('Invalid oauth_token: %s' % request_token_key)

    reddit = praw.Reddit(client_id=REDDIT_APP_KEY,
                         client_secret=REDDIT_APP_SECRET,
                         redirect_uri=self.request.host_url + to_path,
                         user_agent='oauth-dropin reddit api')

    refresh_token = reddit.auth.authorize(code)
    praw_user = reddit.user.me()
    user_json = praw_to_user(praw_user)
    user_id = user_json.get('name')

    auth = RedditAuth(id=user_id,
                      refresh_token=refresh_token,
                      user_json=json_dumps(user_json))
    auth.put()
    self.finish(auth, state=state)

def praw_to_user(user):
  """
  Converts a PRAW user to a dict user.

  Args:
    user: :class:`praw.models.Redditor`

  Note 1: accessing redditor attributes lazily calls reddit API
  Note 2: if user.is_suspended is True, other attributes will not exist
  Note 3: subreddit refers to a user profile (stored as a subreddit)
<<<<<<< HEAD
  Ref: https://praw.readthedocs.io/en/latest/code_overview/models/redditor.html
=======
>>>>>>> 809bd08b

  Returns: dict

  Raises:
    :class:`prawcore.exceptions.NotFound` if the user doesn't exist or has been
    deleted
  """
<<<<<<< HEAD
  if getattr(user, 'is_suspended', False):
    return {}
=======
  if user.is_suspended:
    return {}
  subr = user.subreddit
>>>>>>> 809bd08b
  return {
    'name': user.name,
    'subreddit': subr,
    'icon_img': user.icon_img,
    'id': user.id,
    'created_utc': user.created_utc
  }<|MERGE_RESOLUTION|>--- conflicted
+++ resolved
@@ -137,10 +137,7 @@
   Note 1: accessing redditor attributes lazily calls reddit API
   Note 2: if user.is_suspended is True, other attributes will not exist
   Note 3: subreddit refers to a user profile (stored as a subreddit)
-<<<<<<< HEAD
   Ref: https://praw.readthedocs.io/en/latest/code_overview/models/redditor.html
-=======
->>>>>>> 809bd08b
 
   Returns: dict
 
@@ -148,17 +145,11 @@
     :class:`prawcore.exceptions.NotFound` if the user doesn't exist or has been
     deleted
   """
-<<<<<<< HEAD
   if getattr(user, 'is_suspended', False):
     return {}
-=======
-  if user.is_suspended:
-    return {}
-  subr = user.subreddit
->>>>>>> 809bd08b
   return {
     'name': user.name,
-    'subreddit': subr,
+    'subreddit': user.subreddit,
     'icon_img': user.icon_img,
     'id': user.id,
     'created_utc': user.created_utc
